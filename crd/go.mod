--- conflicted
+++ resolved
@@ -28,38 +28,23 @@
 	github.com/modern-go/reflect2 v1.0.2 // indirect
 	github.com/munnerz/goautoneg v0.0.0-20191010083416-a7dc8b61c822 // indirect
 	github.com/pkg/errors v0.9.1 // indirect
-<<<<<<< HEAD
-	golang.org/x/net v0.14.0 // indirect
-	golang.org/x/oauth2 v0.8.0 // indirect
-	golang.org/x/sys v0.11.0 // indirect
-	golang.org/x/term v0.11.0 // indirect
-	golang.org/x/text v0.12.0 // indirect
-=======
 	golang.org/x/crypto v0.14.0 // indirect
 	golang.org/x/net v0.17.0 // indirect
 	golang.org/x/oauth2 v0.10.0 // indirect
 	golang.org/x/sys v0.13.0 // indirect
 	golang.org/x/term v0.13.0 // indirect
 	golang.org/x/text v0.13.0 // indirect
->>>>>>> 58ec6ae3
 	golang.org/x/time v0.3.0 // indirect
 	google.golang.org/appengine v1.6.7 // indirect
 	google.golang.org/protobuf v1.31.0 // indirect
 	gopkg.in/inf.v0 v0.9.1 // indirect
 	gopkg.in/yaml.v2 v2.4.0 // indirect
 	gopkg.in/yaml.v3 v3.0.1 // indirect
-<<<<<<< HEAD
-	k8s.io/api v0.28.2 // indirect
-	k8s.io/klog/v2 v2.100.1 // indirect
-	k8s.io/kube-openapi v0.0.0-20230717233707-2695361300d9 // indirect
-	k8s.io/utils v0.0.0-20230406110748-d93618cff8a2 // indirect
-=======
 	k8s.io/api v0.29.0 // indirect
 	k8s.io/klog/v2 v2.110.1 // indirect
 	k8s.io/kube-openapi v0.0.0-20231010175941-2dd684a91f00 // indirect
 	k8s.io/utils v0.0.0-20230726121419-3b25d923346b // indirect
 	sigs.k8s.io/controller-tools v0.13.0 // indirect
->>>>>>> 58ec6ae3
 	sigs.k8s.io/json v0.0.0-20221116044647-bc3834ca7abd // indirect
 	sigs.k8s.io/structured-merge-diff/v4 v4.4.1 // indirect
 	sigs.k8s.io/yaml v1.3.0 // indirect
