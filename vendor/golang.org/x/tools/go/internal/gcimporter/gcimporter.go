// Copyright 2011 The Go Authors. All rights reserved.
// Use of this source code is governed by a BSD-style
// license that can be found in the LICENSE file.

// This file is a modified copy of $GOROOT/src/go/internal/gcimporter/gcimporter.go,
// but it also contains the original source-based importer code for Go1.6.
// Once we stop supporting 1.6, we can remove that code.

// Package gcimporter provides various functions for reading
// gc-generated object files that can be used to implement the
// Importer interface defined by the Go 1.5 standard library package.
package gcimporter // import "golang.org/x/tools/go/internal/gcimporter"

import (
	"bufio"
	"errors"
	"fmt"
	"go/build"
	"go/constant"
	"go/token"
	"go/types"
	"io"
	"io/ioutil"
	"os"
	"path/filepath"
	"sort"
	"strconv"
	"strings"
	"text/scanner"
)

const (
	// Enable debug during development: it adds some additional checks, and
	// prevents errors from being recovered.
	debug = false

	// If trace is set, debugging output is printed to std out.
	trace = false
)

var pkgExts = [...]string{".a", ".o"}

// FindPkg returns the filename and unique package id for an import
// path based on package information provided by build.Import (using
// the build.Default build.Context). A relative srcDir is interpreted
// relative to the current working directory.
// If no file was found, an empty filename is returned.
func FindPkg(path, srcDir string) (filename, id string) {
	if path == "" {
		return
	}

	var noext string
	switch {
	default:
		// "x" -> "$GOPATH/pkg/$GOOS_$GOARCH/x.ext", "x"
		// Don't require the source files to be present.
		if abs, err := filepath.Abs(srcDir); err == nil { // see issue 14282
			srcDir = abs
		}
		bp, _ := build.Import(path, srcDir, build.FindOnly|build.AllowBinary)
		if bp.PkgObj == "" {
			id = path // make sure we have an id to print in error message
			return
		}
		noext = strings.TrimSuffix(bp.PkgObj, ".a")
		id = bp.ImportPath

	case build.IsLocalImport(path):
		// "./x" -> "/this/directory/x.ext", "/this/directory/x"
		noext = filepath.Join(srcDir, path)
		id = noext

	case filepath.IsAbs(path):
		// for completeness only - go/build.Import
		// does not support absolute imports
		// "/x" -> "/x.ext", "/x"
		noext = path
		id = path
	}

	if false { // for debugging
		if path != id {
			fmt.Printf("%s -> %s\n", path, id)
		}
	}

	// try extensions
	for _, ext := range pkgExts {
		filename = noext + ext
		if f, err := os.Stat(filename); err == nil && !f.IsDir() {
			return
		}
	}

	filename = "" // not found
	return
}

// ImportData imports a package by reading the gc-generated export data,
// adds the corresponding package object to the packages map indexed by id,
// and returns the object.
//
// The packages map must contains all packages already imported. The data
// reader position must be the beginning of the export data section. The
// filename is only used in error messages.
//
// If packages[id] contains the completely imported package, that package
// can be used directly, and there is no need to call this function (but
// there is also no harm but for extra time used).
func ImportData(packages map[string]*types.Package, filename, id string, data io.Reader) (pkg *types.Package, err error) {
	// support for parser error handling
	defer func() {
		switch r := recover().(type) {
		case nil:
			// nothing to do
		case importError:
			err = r
		default:
			panic(r) // internal error
		}
	}()

	var p parser
	p.init(filename, id, data, packages)
	pkg = p.parseExport()

	return
}

// Import imports a gc-generated package given its import path and srcDir, adds
// the corresponding package object to the packages map, and returns the object.
// The packages map must contain all packages already imported.
func Import(packages map[string]*types.Package, path, srcDir string, lookup func(path string) (io.ReadCloser, error)) (pkg *types.Package, err error) {
	var rc io.ReadCloser
	var filename, id string
	if lookup != nil {
		// With custom lookup specified, assume that caller has
		// converted path to a canonical import path for use in the map.
		if path == "unsafe" {
			return types.Unsafe, nil
		}
		id = path

		// No need to re-import if the package was imported completely before.
		if pkg = packages[id]; pkg != nil && pkg.Complete() {
			return
		}
		f, err := lookup(path)
		if err != nil {
			return nil, err
		}
		rc = f
	} else {
		filename, id = FindPkg(path, srcDir)
		if filename == "" {
			if path == "unsafe" {
				return types.Unsafe, nil
			}
			return nil, fmt.Errorf("can't find import: %q", id)
		}

		// no need to re-import if the package was imported completely before
		if pkg = packages[id]; pkg != nil && pkg.Complete() {
			return
		}

		// open file
		f, err := os.Open(filename)
		if err != nil {
			return nil, err
		}
		defer func() {
			if err != nil {
				// add file name to error
				err = fmt.Errorf("%s: %v", filename, err)
			}
		}()
		rc = f
	}
	defer rc.Close()

	var hdr string
	var size int64
	buf := bufio.NewReader(rc)
<<<<<<< HEAD
	if hdr, _, err = FindExportData(buf); err != nil {
=======
	if hdr, size, err = FindExportData(buf); err != nil {
>>>>>>> d2b22ad6
		return
	}

	switch hdr {
	case "$$\n":
		// Work-around if we don't have a filename; happens only if lookup != nil.
		// Either way, the filename is only needed for importer error messages, so
		// this is fine.
		if filename == "" {
			filename = path
		}
		return ImportData(packages, filename, id, buf)

	case "$$B\n":
		var data []byte
		data, err = ioutil.ReadAll(buf)
		if err != nil {
			break
		}

		// TODO(gri): allow clients of go/importer to provide a FileSet.
		// Or, define a new standard go/types/gcexportdata package.
		fset := token.NewFileSet()

		// The indexed export format starts with an 'i'; the older
		// binary export format starts with a 'c', 'd', or 'v'
		// (from "version"). Select appropriate importer.
		if len(data) > 0 {
			switch data[0] {
			case 'i':
				_, pkg, err := IImportData(fset, packages, data[1:], id)
				return pkg, err

			case 'v', 'c', 'd':
				_, pkg, err := BImportData(fset, packages, data, id)
				return pkg, err

			case 'u':
				_, pkg, err := UImportData(fset, packages, data[1:size], id)
				return pkg, err

			default:
				l := len(data)
				if l > 10 {
					l = 10
				}
				return nil, fmt.Errorf("unexpected export data with prefix %q for path %s", string(data[:l]), id)
			}
		}

	default:
		err = fmt.Errorf("unknown export data header: %q", hdr)
	}

	return
}

// ----------------------------------------------------------------------------
// Parser

// TODO(gri) Imported objects don't have position information.
//           Ideally use the debug table line info; alternatively
//           create some fake position (or the position of the
//           import). That way error messages referring to imported
//           objects can print meaningful information.

// parser parses the exports inside a gc compiler-produced
// object/archive file and populates its scope with the results.
type parser struct {
	scanner    scanner.Scanner
	tok        rune                      // current token
	lit        string                    // literal string; only valid for Ident, Int, String tokens
	id         string                    // package id of imported package
	sharedPkgs map[string]*types.Package // package id -> package object (across importer)
	localPkgs  map[string]*types.Package // package id -> package object (just this package)
}

func (p *parser) init(filename, id string, src io.Reader, packages map[string]*types.Package) {
	p.scanner.Init(src)
	p.scanner.Error = func(_ *scanner.Scanner, msg string) { p.error(msg) }
	p.scanner.Mode = scanner.ScanIdents | scanner.ScanInts | scanner.ScanChars | scanner.ScanStrings | scanner.ScanComments | scanner.SkipComments
	p.scanner.Whitespace = 1<<'\t' | 1<<' '
	p.scanner.Filename = filename // for good error messages
	p.next()
	p.id = id
	p.sharedPkgs = packages
	if debug {
		// check consistency of packages map
		for _, pkg := range packages {
			if pkg.Name() == "" {
				fmt.Printf("no package name for %s\n", pkg.Path())
			}
		}
	}
}

func (p *parser) next() {
	p.tok = p.scanner.Scan()
	switch p.tok {
	case scanner.Ident, scanner.Int, scanner.Char, scanner.String, '·':
		p.lit = p.scanner.TokenText()
	default:
		p.lit = ""
	}
	if debug {
		fmt.Printf("%s: %q -> %q\n", scanner.TokenString(p.tok), p.scanner.TokenText(), p.lit)
	}
}

func declTypeName(pkg *types.Package, name string) *types.TypeName {
	scope := pkg.Scope()
	if obj := scope.Lookup(name); obj != nil {
		return obj.(*types.TypeName)
	}
	obj := types.NewTypeName(token.NoPos, pkg, name, nil)
	// a named type may be referred to before the underlying type
	// is known - set it up
	types.NewNamed(obj, nil, nil)
	scope.Insert(obj)
	return obj
}

// ----------------------------------------------------------------------------
// Error handling

// Internal errors are boxed as importErrors.
type importError struct {
	pos scanner.Position
	err error
}

func (e importError) Error() string {
	return fmt.Sprintf("import error %s (byte offset = %d): %s", e.pos, e.pos.Offset, e.err)
}

func (p *parser) error(err interface{}) {
	if s, ok := err.(string); ok {
		err = errors.New(s)
	}
	// panic with a runtime.Error if err is not an error
	panic(importError{p.scanner.Pos(), err.(error)})
}

func (p *parser) errorf(format string, args ...interface{}) {
	p.error(fmt.Sprintf(format, args...))
}

func (p *parser) expect(tok rune) string {
	lit := p.lit
	if p.tok != tok {
		p.errorf("expected %s, got %s (%s)", scanner.TokenString(tok), scanner.TokenString(p.tok), lit)
	}
	p.next()
	return lit
}

func (p *parser) expectSpecial(tok string) {
	sep := 'x' // not white space
	i := 0
	for i < len(tok) && p.tok == rune(tok[i]) && sep > ' ' {
		sep = p.scanner.Peek() // if sep <= ' ', there is white space before the next token
		p.next()
		i++
	}
	if i < len(tok) {
		p.errorf("expected %q, got %q", tok, tok[0:i])
	}
}

func (p *parser) expectKeyword(keyword string) {
	lit := p.expect(scanner.Ident)
	if lit != keyword {
		p.errorf("expected keyword %s, got %q", keyword, lit)
	}
}

// ----------------------------------------------------------------------------
// Qualified and unqualified names

// parsePackageID parses a PackageId:
//
//	PackageId = string_lit .
func (p *parser) parsePackageID() string {
	id, err := strconv.Unquote(p.expect(scanner.String))
	if err != nil {
		p.error(err)
	}
	// id == "" stands for the imported package id
	// (only known at time of package installation)
	if id == "" {
		id = p.id
	}
	return id
}

// parsePackageName parse a PackageName:
//
//	PackageName = ident .
func (p *parser) parsePackageName() string {
	return p.expect(scanner.Ident)
}

// parseDotIdent parses a dotIdentifier:
//
//	dotIdentifier = ( ident | '·' ) { ident | int | '·' } .
func (p *parser) parseDotIdent() string {
	ident := ""
	if p.tok != scanner.Int {
		sep := 'x' // not white space
		for (p.tok == scanner.Ident || p.tok == scanner.Int || p.tok == '·') && sep > ' ' {
			ident += p.lit
			sep = p.scanner.Peek() // if sep <= ' ', there is white space before the next token
			p.next()
		}
	}
	if ident == "" {
		p.expect(scanner.Ident) // use expect() for error handling
	}
	return ident
}

// parseQualifiedName parses a QualifiedName:
//
//	QualifiedName = "@" PackageId "." ( "?" | dotIdentifier ) .
func (p *parser) parseQualifiedName() (id, name string) {
	p.expect('@')
	id = p.parsePackageID()
	p.expect('.')
	// Per rev f280b8a485fd (10/2/2013), qualified names may be used for anonymous fields.
	if p.tok == '?' {
		p.next()
	} else {
		name = p.parseDotIdent()
	}
	return
}

// getPkg returns the package for a given id. If the package is
// not found, create the package and add it to the p.localPkgs
// and p.sharedPkgs maps. name is the (expected) name of the
// package. If name == "", the package name is expected to be
// set later via an import clause in the export data.
//
// id identifies a package, usually by a canonical package path like
// "encoding/json" but possibly by a non-canonical import path like
// "./json".
func (p *parser) getPkg(id, name string) *types.Package {
	// package unsafe is not in the packages maps - handle explicitly
	if id == "unsafe" {
		return types.Unsafe
	}

	pkg := p.localPkgs[id]
	if pkg == nil {
		// first import of id from this package
		pkg = p.sharedPkgs[id]
		if pkg == nil {
			// first import of id by this importer;
			// add (possibly unnamed) pkg to shared packages
			pkg = types.NewPackage(id, name)
			p.sharedPkgs[id] = pkg
		}
		// add (possibly unnamed) pkg to local packages
		if p.localPkgs == nil {
			p.localPkgs = make(map[string]*types.Package)
		}
		p.localPkgs[id] = pkg
	} else if name != "" {
		// package exists already and we have an expected package name;
		// make sure names match or set package name if necessary
		if pname := pkg.Name(); pname == "" {
			pkg.SetName(name)
		} else if pname != name {
			p.errorf("%s package name mismatch: %s (given) vs %s (expected)", id, pname, name)
		}
	}
	return pkg
}

// parseExportedName is like parseQualifiedName, but
// the package id is resolved to an imported *types.Package.
func (p *parser) parseExportedName() (pkg *types.Package, name string) {
	id, name := p.parseQualifiedName()
	pkg = p.getPkg(id, "")
	return
}

// ----------------------------------------------------------------------------
// Types

// parseBasicType parses a BasicType:
//
//	BasicType = identifier .
func (p *parser) parseBasicType() types.Type {
	id := p.expect(scanner.Ident)
	obj := types.Universe.Lookup(id)
	if obj, ok := obj.(*types.TypeName); ok {
		return obj.Type()
	}
	p.errorf("not a basic type: %s", id)
	return nil
}

// parseArrayType parses an ArrayType:
//
//	ArrayType = "[" int_lit "]" Type .
func (p *parser) parseArrayType(parent *types.Package) types.Type {
	// "[" already consumed and lookahead known not to be "]"
	lit := p.expect(scanner.Int)
	p.expect(']')
	elem := p.parseType(parent)
	n, err := strconv.ParseInt(lit, 10, 64)
	if err != nil {
		p.error(err)
	}
	return types.NewArray(elem, n)
}

// parseMapType parses a MapType:
//
//	MapType = "map" "[" Type "]" Type .
func (p *parser) parseMapType(parent *types.Package) types.Type {
	p.expectKeyword("map")
	p.expect('[')
	key := p.parseType(parent)
	p.expect(']')
	elem := p.parseType(parent)
	return types.NewMap(key, elem)
}

// parseName parses a Name:
//
//	Name = identifier | "?" | QualifiedName .
//
// For unqualified and anonymous names, the returned package is the parent
// package unless parent == nil, in which case the returned package is the
// package being imported. (The parent package is not nil if the name
// is an unqualified struct field or interface method name belonging to a
// type declared in another package.)
//
// For qualified names, the returned package is nil (and not created if
// it doesn't exist yet) unless materializePkg is set (which creates an
// unnamed package with valid package path). In the latter case, a
// subsequent import clause is expected to provide a name for the package.
func (p *parser) parseName(parent *types.Package, materializePkg bool) (pkg *types.Package, name string) {
	pkg = parent
	if pkg == nil {
		pkg = p.sharedPkgs[p.id]
	}
	switch p.tok {
	case scanner.Ident:
		name = p.lit
		p.next()
	case '?':
		// anonymous
		p.next()
	case '@':
		// exported name prefixed with package path
		pkg = nil
		var id string
		id, name = p.parseQualifiedName()
		if materializePkg {
			pkg = p.getPkg(id, "")
		}
	default:
		p.error("name expected")
	}
	return
}

func deref(typ types.Type) types.Type {
	if p, _ := typ.(*types.Pointer); p != nil {
		return p.Elem()
	}
	return typ
}

// parseField parses a Field:
//
//	Field = Name Type [ string_lit ] .
func (p *parser) parseField(parent *types.Package) (*types.Var, string) {
	pkg, name := p.parseName(parent, true)

	if name == "_" {
		// Blank fields should be package-qualified because they
		// are unexported identifiers, but gc does not qualify them.
		// Assuming that the ident belongs to the current package
		// causes types to change during re-exporting, leading
		// to spurious "can't assign A to B" errors from go/types.
		// As a workaround, pretend all blank fields belong
		// to the same unique dummy package.
		const blankpkg = "<_>"
		pkg = p.getPkg(blankpkg, blankpkg)
	}

	typ := p.parseType(parent)
	anonymous := false
	if name == "" {
		// anonymous field - typ must be T or *T and T must be a type name
		switch typ := deref(typ).(type) {
		case *types.Basic: // basic types are named types
			pkg = nil // objects defined in Universe scope have no package
			name = typ.Name()
		case *types.Named:
			name = typ.Obj().Name()
		default:
			p.errorf("anonymous field expected")
		}
		anonymous = true
	}
	tag := ""
	if p.tok == scanner.String {
		s := p.expect(scanner.String)
		var err error
		tag, err = strconv.Unquote(s)
		if err != nil {
			p.errorf("invalid struct tag %s: %s", s, err)
		}
	}
	return types.NewField(token.NoPos, pkg, name, typ, anonymous), tag
}

// parseStructType parses a StructType:
//
//	StructType = "struct" "{" [ FieldList ] "}" .
//	FieldList  = Field { ";" Field } .
func (p *parser) parseStructType(parent *types.Package) types.Type {
	var fields []*types.Var
	var tags []string

	p.expectKeyword("struct")
	p.expect('{')
	for i := 0; p.tok != '}' && p.tok != scanner.EOF; i++ {
		if i > 0 {
			p.expect(';')
		}
		fld, tag := p.parseField(parent)
		if tag != "" && tags == nil {
			tags = make([]string, i)
		}
		if tags != nil {
			tags = append(tags, tag)
		}
		fields = append(fields, fld)
	}
	p.expect('}')

	return types.NewStruct(fields, tags)
}

// parseParameter parses a Parameter:
//
//	Parameter = ( identifier | "?" ) [ "..." ] Type [ string_lit ] .
func (p *parser) parseParameter() (par *types.Var, isVariadic bool) {
	_, name := p.parseName(nil, false)
	// remove gc-specific parameter numbering
	if i := strings.Index(name, "·"); i >= 0 {
		name = name[:i]
	}
	if p.tok == '.' {
		p.expectSpecial("...")
		isVariadic = true
	}
	typ := p.parseType(nil)
	if isVariadic {
		typ = types.NewSlice(typ)
	}
	// ignore argument tag (e.g. "noescape")
	if p.tok == scanner.String {
		p.next()
	}
	// TODO(gri) should we provide a package?
	par = types.NewVar(token.NoPos, nil, name, typ)
	return
}

// parseParameters parses a Parameters:
//
//	Parameters    = "(" [ ParameterList ] ")" .
//	ParameterList = { Parameter "," } Parameter .
func (p *parser) parseParameters() (list []*types.Var, isVariadic bool) {
	p.expect('(')
	for p.tok != ')' && p.tok != scanner.EOF {
		if len(list) > 0 {
			p.expect(',')
		}
		par, variadic := p.parseParameter()
		list = append(list, par)
		if variadic {
			if isVariadic {
				p.error("... not on final argument")
			}
			isVariadic = true
		}
	}
	p.expect(')')

	return
}

// parseSignature parses a Signature:
//
//	Signature = Parameters [ Result ] .
//	Result    = Type | Parameters .
func (p *parser) parseSignature(recv *types.Var) *types.Signature {
	params, isVariadic := p.parseParameters()

	// optional result type
	var results []*types.Var
	if p.tok == '(' {
		var variadic bool
		results, variadic = p.parseParameters()
		if variadic {
			p.error("... not permitted on result type")
		}
	}

	return types.NewSignature(recv, types.NewTuple(params...), types.NewTuple(results...), isVariadic)
}

// parseInterfaceType parses an InterfaceType:
//
//	InterfaceType = "interface" "{" [ MethodList ] "}" .
//	MethodList    = Method { ";" Method } .
//	Method        = Name Signature .
//
// The methods of embedded interfaces are always "inlined"
// by the compiler and thus embedded interfaces are never
// visible in the export data.
func (p *parser) parseInterfaceType(parent *types.Package) types.Type {
	var methods []*types.Func

	p.expectKeyword("interface")
	p.expect('{')
	for i := 0; p.tok != '}' && p.tok != scanner.EOF; i++ {
		if i > 0 {
			p.expect(';')
		}
		pkg, name := p.parseName(parent, true)
		sig := p.parseSignature(nil)
		methods = append(methods, types.NewFunc(token.NoPos, pkg, name, sig))
	}
	p.expect('}')

	// Complete requires the type's embedded interfaces to be fully defined,
	// but we do not define any
	return newInterface(methods, nil).Complete()
}

// parseChanType parses a ChanType:
//
//	ChanType = ( "chan" [ "<-" ] | "<-" "chan" ) Type .
func (p *parser) parseChanType(parent *types.Package) types.Type {
	dir := types.SendRecv
	if p.tok == scanner.Ident {
		p.expectKeyword("chan")
		if p.tok == '<' {
			p.expectSpecial("<-")
			dir = types.SendOnly
		}
	} else {
		p.expectSpecial("<-")
		p.expectKeyword("chan")
		dir = types.RecvOnly
	}
	elem := p.parseType(parent)
	return types.NewChan(dir, elem)
}

// parseType parses a Type:
//
//	Type =
//		BasicType | TypeName | ArrayType | SliceType | StructType |
//		PointerType | FuncType | InterfaceType | MapType | ChanType |
//		"(" Type ")" .
//
//	BasicType   = ident .
//	TypeName    = ExportedName .
//	SliceType   = "[" "]" Type .
//	PointerType = "*" Type .
//	FuncType    = "func" Signature .
func (p *parser) parseType(parent *types.Package) types.Type {
	switch p.tok {
	case scanner.Ident:
		switch p.lit {
		default:
			return p.parseBasicType()
		case "struct":
			return p.parseStructType(parent)
		case "func":
			// FuncType
			p.next()
			return p.parseSignature(nil)
		case "interface":
			return p.parseInterfaceType(parent)
		case "map":
			return p.parseMapType(parent)
		case "chan":
			return p.parseChanType(parent)
		}
	case '@':
		// TypeName
		pkg, name := p.parseExportedName()
		return declTypeName(pkg, name).Type()
	case '[':
		p.next() // look ahead
		if p.tok == ']' {
			// SliceType
			p.next()
			return types.NewSlice(p.parseType(parent))
		}
		return p.parseArrayType(parent)
	case '*':
		// PointerType
		p.next()
		return types.NewPointer(p.parseType(parent))
	case '<':
		return p.parseChanType(parent)
	case '(':
		// "(" Type ")"
		p.next()
		typ := p.parseType(parent)
		p.expect(')')
		return typ
	}
	p.errorf("expected type, got %s (%q)", scanner.TokenString(p.tok), p.lit)
	return nil
}

// ----------------------------------------------------------------------------
// Declarations

// parseImportDecl parses an ImportDecl:
//
//	ImportDecl = "import" PackageName PackageId .
func (p *parser) parseImportDecl() {
	p.expectKeyword("import")
	name := p.parsePackageName()
	p.getPkg(p.parsePackageID(), name)
}

// parseInt parses an int_lit:
//
//	int_lit = [ "+" | "-" ] { "0" ... "9" } .
func (p *parser) parseInt() string {
	s := ""
	switch p.tok {
	case '-':
		s = "-"
		p.next()
	case '+':
		p.next()
	}
	return s + p.expect(scanner.Int)
}

// parseNumber parses a number:
//
//	number = int_lit [ "p" int_lit ] .
func (p *parser) parseNumber() (typ *types.Basic, val constant.Value) {
	// mantissa
	mant := constant.MakeFromLiteral(p.parseInt(), token.INT, 0)
	if mant == nil {
		panic("invalid mantissa")
	}

	if p.lit == "p" {
		// exponent (base 2)
		p.next()
		exp, err := strconv.ParseInt(p.parseInt(), 10, 0)
		if err != nil {
			p.error(err)
		}
		if exp < 0 {
			denom := constant.MakeInt64(1)
			denom = constant.Shift(denom, token.SHL, uint(-exp))
			typ = types.Typ[types.UntypedFloat]
			val = constant.BinaryOp(mant, token.QUO, denom)
			return
		}
		if exp > 0 {
			mant = constant.Shift(mant, token.SHL, uint(exp))
		}
		typ = types.Typ[types.UntypedFloat]
		val = mant
		return
	}

	typ = types.Typ[types.UntypedInt]
	val = mant
	return
}

// parseConstDecl parses a ConstDecl:
//
//	ConstDecl   = "const" ExportedName [ Type ] "=" Literal .
//	Literal     = bool_lit | int_lit | float_lit | complex_lit | rune_lit | string_lit .
//	bool_lit    = "true" | "false" .
//	complex_lit = "(" float_lit "+" float_lit "i" ")" .
//	rune_lit    = "(" int_lit "+" int_lit ")" .
//	string_lit  = `"` { unicode_char } `"` .
func (p *parser) parseConstDecl() {
	p.expectKeyword("const")
	pkg, name := p.parseExportedName()

	var typ0 types.Type
	if p.tok != '=' {
		// constant types are never structured - no need for parent type
		typ0 = p.parseType(nil)
	}

	p.expect('=')
	var typ types.Type
	var val constant.Value
	switch p.tok {
	case scanner.Ident:
		// bool_lit
		if p.lit != "true" && p.lit != "false" {
			p.error("expected true or false")
		}
		typ = types.Typ[types.UntypedBool]
		val = constant.MakeBool(p.lit == "true")
		p.next()

	case '-', scanner.Int:
		// int_lit
		typ, val = p.parseNumber()

	case '(':
		// complex_lit or rune_lit
		p.next()
		if p.tok == scanner.Char {
			p.next()
			p.expect('+')
			typ = types.Typ[types.UntypedRune]
			_, val = p.parseNumber()
			p.expect(')')
			break
		}
		_, re := p.parseNumber()
		p.expect('+')
		_, im := p.parseNumber()
		p.expectKeyword("i")
		p.expect(')')
		typ = types.Typ[types.UntypedComplex]
		val = constant.BinaryOp(re, token.ADD, constant.MakeImag(im))

	case scanner.Char:
		// rune_lit
		typ = types.Typ[types.UntypedRune]
		val = constant.MakeFromLiteral(p.lit, token.CHAR, 0)
		p.next()

	case scanner.String:
		// string_lit
		typ = types.Typ[types.UntypedString]
		val = constant.MakeFromLiteral(p.lit, token.STRING, 0)
		p.next()

	default:
		p.errorf("expected literal got %s", scanner.TokenString(p.tok))
	}

	if typ0 == nil {
		typ0 = typ
	}

	pkg.Scope().Insert(types.NewConst(token.NoPos, pkg, name, typ0, val))
}

// parseTypeDecl parses a TypeDecl:
//
//	TypeDecl = "type" ExportedName Type .
func (p *parser) parseTypeDecl() {
	p.expectKeyword("type")
	pkg, name := p.parseExportedName()
	obj := declTypeName(pkg, name)

	// The type object may have been imported before and thus already
	// have a type associated with it. We still need to parse the type
	// structure, but throw it away if the object already has a type.
	// This ensures that all imports refer to the same type object for
	// a given type declaration.
	typ := p.parseType(pkg)

	if name := obj.Type().(*types.Named); name.Underlying() == nil {
		name.SetUnderlying(typ)
	}
}

// parseVarDecl parses a VarDecl:
//
//	VarDecl = "var" ExportedName Type .
func (p *parser) parseVarDecl() {
	p.expectKeyword("var")
	pkg, name := p.parseExportedName()
	typ := p.parseType(pkg)
	pkg.Scope().Insert(types.NewVar(token.NoPos, pkg, name, typ))
}

// parseFunc parses a Func:
//
//	Func = Signature [ Body ] .
//	Body = "{" ... "}" .
func (p *parser) parseFunc(recv *types.Var) *types.Signature {
	sig := p.parseSignature(recv)
	if p.tok == '{' {
		p.next()
		for i := 1; i > 0; p.next() {
			switch p.tok {
			case '{':
				i++
			case '}':
				i--
			}
		}
	}
	return sig
}

// parseMethodDecl parses a MethodDecl:
//
//	MethodDecl = "func" Receiver Name Func .
//	Receiver   = "(" ( identifier | "?" ) [ "*" ] ExportedName ")" .
func (p *parser) parseMethodDecl() {
	// "func" already consumed
	p.expect('(')
	recv, _ := p.parseParameter() // receiver
	p.expect(')')

	// determine receiver base type object
	base := deref(recv.Type()).(*types.Named)

	// parse method name, signature, and possibly inlined body
	_, name := p.parseName(nil, false)
	sig := p.parseFunc(recv)

	// methods always belong to the same package as the base type object
	pkg := base.Obj().Pkg()

	// add method to type unless type was imported before
	// and method exists already
	// TODO(gri) This leads to a quadratic algorithm - ok for now because method counts are small.
	base.AddMethod(types.NewFunc(token.NoPos, pkg, name, sig))
}

// parseFuncDecl parses a FuncDecl:
//
//	FuncDecl = "func" ExportedName Func .
func (p *parser) parseFuncDecl() {
	// "func" already consumed
	pkg, name := p.parseExportedName()
	typ := p.parseFunc(nil)
	pkg.Scope().Insert(types.NewFunc(token.NoPos, pkg, name, typ))
}

// parseDecl parses a Decl:
//
//	Decl = [ ImportDecl | ConstDecl | TypeDecl | VarDecl | FuncDecl | MethodDecl ] "\n" .
func (p *parser) parseDecl() {
	if p.tok == scanner.Ident {
		switch p.lit {
		case "import":
			p.parseImportDecl()
		case "const":
			p.parseConstDecl()
		case "type":
			p.parseTypeDecl()
		case "var":
			p.parseVarDecl()
		case "func":
			p.next() // look ahead
			if p.tok == '(' {
				p.parseMethodDecl()
			} else {
				p.parseFuncDecl()
			}
		}
	}
	p.expect('\n')
}

// ----------------------------------------------------------------------------
// Export

// parseExport parses an Export:
//
//	Export        = "PackageClause { Decl } "$$" .
//	PackageClause = "package" PackageName [ "safe" ] "\n" .
func (p *parser) parseExport() *types.Package {
	p.expectKeyword("package")
	name := p.parsePackageName()
	if p.tok == scanner.Ident && p.lit == "safe" {
		// package was compiled with -u option - ignore
		p.next()
	}
	p.expect('\n')

	pkg := p.getPkg(p.id, name)

	for p.tok != '$' && p.tok != scanner.EOF {
		p.parseDecl()
	}

	if ch := p.scanner.Peek(); p.tok != '$' || ch != '$' {
		// don't call next()/expect() since reading past the
		// export data may cause scanner errors (e.g. NUL chars)
		p.errorf("expected '$$', got %s %c", scanner.TokenString(p.tok), ch)
	}

	if n := p.scanner.ErrorCount; n != 0 {
		p.errorf("expected no scanner errors, got %d", n)
	}

	// Record all locally referenced packages as imports.
	var imports []*types.Package
	for id, pkg2 := range p.localPkgs {
		if pkg2.Name() == "" {
			p.errorf("%s package has no name", id)
		}
		if id == p.id {
			continue // avoid self-edge
		}
		imports = append(imports, pkg2)
	}
	sort.Sort(byPath(imports))
	pkg.SetImports(imports)

	// package was imported completely and without errors
	pkg.MarkComplete()

	return pkg
}

type byPath []*types.Package

func (a byPath) Len() int           { return len(a) }
func (a byPath) Swap(i, j int)      { a[i], a[j] = a[j], a[i] }
func (a byPath) Less(i, j int) bool { return a[i].Path() < a[j].Path() }<|MERGE_RESOLUTION|>--- conflicted
+++ resolved
@@ -183,11 +183,7 @@
 	var hdr string
 	var size int64
 	buf := bufio.NewReader(rc)
-<<<<<<< HEAD
-	if hdr, _, err = FindExportData(buf); err != nil {
-=======
 	if hdr, size, err = FindExportData(buf); err != nil {
->>>>>>> d2b22ad6
 		return
 	}
 
