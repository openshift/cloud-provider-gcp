--- conflicted
+++ resolved
@@ -417,8 +417,7 @@
 	if n > 0 {
 		sl += _Socklen(n) + 1
 	}
-	if sa.raw.Path[0] == '@' || (sa.raw.Path[0] == 0 && sl > 3) {
-		// Check sl > 3 so we don't change unnamed socket behavior.
+	if sa.raw.Path[0] == '@' {
 		sa.raw.Path[0] = 0
 		// Don't count trailing NUL for abstract address.
 		sl--
@@ -2482,10 +2481,4 @@
 		return nil, err
 	}
 	return attr, nil
-<<<<<<< HEAD
-}
-
-//sys	Cachestat(fd uint, crange *CachestatRange, cstat *Cachestat_t, flags uint) (err error)
-=======
-}
->>>>>>> 522e2936
+}