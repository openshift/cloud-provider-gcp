// Copyright 2019 The Go Authors. All rights reserved.
// Use of this source code is governed by a BSD-style
// license that can be found in the LICENSE file.

package protojson

import (
	"encoding/base64"
	"fmt"

	"google.golang.org/protobuf/internal/encoding/json"
	"google.golang.org/protobuf/internal/encoding/messageset"
	"google.golang.org/protobuf/internal/errors"
	"google.golang.org/protobuf/internal/filedesc"
	"google.golang.org/protobuf/internal/flags"
	"google.golang.org/protobuf/internal/genid"
	"google.golang.org/protobuf/internal/order"
	"google.golang.org/protobuf/internal/pragma"
	"google.golang.org/protobuf/proto"
	"google.golang.org/protobuf/reflect/protoreflect"
	"google.golang.org/protobuf/reflect/protoregistry"
)

const defaultIndent = "  "

// Format formats the message as a multiline string.
// This function is only intended for human consumption and ignores errors.
// Do not depend on the output being stable. Its output will change across
// different builds of your program, even when using the same version of the
// protobuf module.
func Format(m proto.Message) string {
	return MarshalOptions{Multiline: true}.Format(m)
}

// Marshal writes the given [proto.Message] in JSON format using default options.
<<<<<<< HEAD
// Do not depend on the output being stable. Its output will change across
// different builds of your program, even when using the same version of the
// protobuf module.
=======
// Do not depend on the output being stable. It may change over time across
// different versions of the program.
>>>>>>> 856e1240
func Marshal(m proto.Message) ([]byte, error) {
	return MarshalOptions{}.Marshal(m)
}

// MarshalOptions is a configurable JSON format marshaler.
type MarshalOptions struct {
	pragma.NoUnkeyedLiterals

	// Multiline specifies whether the marshaler should format the output in
	// indented-form with every textual element on a new line.
	// If Indent is an empty string, then an arbitrary indent is chosen.
	Multiline bool

	// Indent specifies the set of indentation characters to use in a multiline
	// formatted output such that every entry is preceded by Indent and
	// terminated by a newline. If non-empty, then Multiline is treated as true.
	// Indent can only be composed of space or tab characters.
	Indent string

	// AllowPartial allows messages that have missing required fields to marshal
	// without returning an error. If AllowPartial is false (the default),
	// Marshal will return error if there are any missing required fields.
	AllowPartial bool

	// UseProtoNames uses proto field name instead of lowerCamelCase name in JSON
	// field names.
	UseProtoNames bool

	// UseEnumNumbers emits enum values as numbers.
	UseEnumNumbers bool

	// EmitUnpopulated specifies whether to emit unpopulated fields. It does not
	// emit unpopulated oneof fields or unpopulated extension fields.
	// The JSON value emitted for unpopulated fields are as follows:
	//  ╔═══════╤════════════════════════════╗
	//  ║ JSON  │ Protobuf field             ║
	//  ╠═══════╪════════════════════════════╣
	//  ║ false │ proto3 boolean fields      ║
	//  ║ 0     │ proto3 numeric fields      ║
	//  ║ ""    │ proto3 string/bytes fields ║
	//  ║ null  │ proto2 scalar fields       ║
	//  ║ null  │ message fields             ║
	//  ║ []    │ list fields                ║
	//  ║ {}    │ map fields                 ║
	//  ╚═══════╧════════════════════════════╝
	EmitUnpopulated bool

	// EmitDefaultValues specifies whether to emit default-valued primitive fields,
	// empty lists, and empty maps. The fields affected are as follows:
	//  ╔═══════╤════════════════════════════════════════╗
	//  ║ JSON  │ Protobuf field                         ║
	//  ╠═══════╪════════════════════════════════════════╣
	//  ║ false │ non-optional scalar boolean fields     ║
	//  ║ 0     │ non-optional scalar numeric fields     ║
	//  ║ ""    │ non-optional scalar string/byte fields ║
	//  ║ []    │ empty repeated fields                  ║
	//  ║ {}    │ empty map fields                       ║
	//  ╚═══════╧════════════════════════════════════════╝
	//
	// Behaves similarly to EmitUnpopulated, but does not emit "null"-value fields,
	// i.e. presence-sensing fields that are omitted will remain omitted to preserve
	// presence-sensing.
	// EmitUnpopulated takes precedence over EmitDefaultValues since the former generates
	// a strict superset of the latter.
	EmitDefaultValues bool

	// Resolver is used for looking up types when expanding google.protobuf.Any
	// messages. If nil, this defaults to using protoregistry.GlobalTypes.
	Resolver interface {
		protoregistry.ExtensionTypeResolver
		protoregistry.MessageTypeResolver
	}
}

// Format formats the message as a string.
// This method is only intended for human consumption and ignores errors.
// Do not depend on the output being stable. Its output will change across
// different builds of your program, even when using the same version of the
// protobuf module.
func (o MarshalOptions) Format(m proto.Message) string {
	if m == nil || !m.ProtoReflect().IsValid() {
		return "<nil>" // invalid syntax, but okay since this is for debugging
	}
	o.AllowPartial = true
	b, _ := o.Marshal(m)
	return string(b)
}

// Marshal marshals the given [proto.Message] in the JSON format using options in
<<<<<<< HEAD
// Do not depend on the output being stable. Its output will change across
// different builds of your program, even when using the same version of the
// protobuf module.
=======
// MarshalOptions. Do not depend on the output being stable. It may change over
// time across different versions of the program.
>>>>>>> 856e1240
func (o MarshalOptions) Marshal(m proto.Message) ([]byte, error) {
	return o.marshal(nil, m)
}

// MarshalAppend appends the JSON format encoding of m to b,
// returning the result.
func (o MarshalOptions) MarshalAppend(b []byte, m proto.Message) ([]byte, error) {
	return o.marshal(b, m)
}

// marshal is a centralized function that all marshal operations go through.
// For profiling purposes, avoid changing the name of this function or
// introducing other code paths for marshal that do not go through this.
func (o MarshalOptions) marshal(b []byte, m proto.Message) ([]byte, error) {
	if o.Multiline && o.Indent == "" {
		o.Indent = defaultIndent
	}
	if o.Resolver == nil {
		o.Resolver = protoregistry.GlobalTypes
	}

	internalEnc, err := json.NewEncoder(b, o.Indent)
	if err != nil {
		return nil, err
	}

	// Treat nil message interface as an empty message,
	// in which case the output in an empty JSON object.
	if m == nil {
		return append(b, '{', '}'), nil
	}

	enc := encoder{internalEnc, o}
	if err := enc.marshalMessage(m.ProtoReflect(), ""); err != nil {
		return nil, err
	}
	if o.AllowPartial {
		return enc.Bytes(), nil
	}
	return enc.Bytes(), proto.CheckInitialized(m)
}

type encoder struct {
	*json.Encoder
	opts MarshalOptions
}

// typeFieldDesc is a synthetic field descriptor used for the "@type" field.
var typeFieldDesc = func() protoreflect.FieldDescriptor {
	var fd filedesc.Field
	fd.L0.FullName = "@type"
	fd.L0.Index = -1
	fd.L1.Cardinality = protoreflect.Optional
	fd.L1.Kind = protoreflect.StringKind
	return &fd
}()

// typeURLFieldRanger wraps a protoreflect.Message and modifies its Range method
// to additionally iterate over a synthetic field for the type URL.
type typeURLFieldRanger struct {
	order.FieldRanger
	typeURL string
}

func (m typeURLFieldRanger) Range(f func(protoreflect.FieldDescriptor, protoreflect.Value) bool) {
	if !f(typeFieldDesc, protoreflect.ValueOfString(m.typeURL)) {
		return
	}
	m.FieldRanger.Range(f)
}

// unpopulatedFieldRanger wraps a protoreflect.Message and modifies its Range
// method to additionally iterate over unpopulated fields.
type unpopulatedFieldRanger struct {
	protoreflect.Message

	skipNull bool
}

func (m unpopulatedFieldRanger) Range(f func(protoreflect.FieldDescriptor, protoreflect.Value) bool) {
	fds := m.Descriptor().Fields()
	for i := 0; i < fds.Len(); i++ {
		fd := fds.Get(i)
		if m.Has(fd) || fd.ContainingOneof() != nil {
			continue // ignore populated fields and fields within a oneofs
		}

		v := m.Get(fd)
		isProto2Scalar := fd.Syntax() == protoreflect.Proto2 && fd.Default().IsValid()
		isSingularMessage := fd.Cardinality() != protoreflect.Repeated && fd.Message() != nil
		if isProto2Scalar || isSingularMessage {
			if m.skipNull {
				continue
			}
			v = protoreflect.Value{} // use invalid value to emit null
		}
		if !f(fd, v) {
			return
		}
	}
	m.Message.Range(f)
}

// marshalMessage marshals the fields in the given protoreflect.Message.
// If the typeURL is non-empty, then a synthetic "@type" field is injected
// containing the URL as the value.
func (e encoder) marshalMessage(m protoreflect.Message, typeURL string) error {
	if !flags.ProtoLegacy && messageset.IsMessageSet(m.Descriptor()) {
		return errors.New("no support for proto1 MessageSets")
	}

	if marshal := wellKnownTypeMarshaler(m.Descriptor().FullName()); marshal != nil {
		return marshal(e, m)
	}

	e.StartObject()
	defer e.EndObject()

	var fields order.FieldRanger = m
	switch {
	case e.opts.EmitUnpopulated:
		fields = unpopulatedFieldRanger{Message: m, skipNull: false}
	case e.opts.EmitDefaultValues:
		fields = unpopulatedFieldRanger{Message: m, skipNull: true}
	}
	if typeURL != "" {
		fields = typeURLFieldRanger{fields, typeURL}
	}

	var err error
	order.RangeFields(fields, order.IndexNameFieldOrder, func(fd protoreflect.FieldDescriptor, v protoreflect.Value) bool {
		name := fd.JSONName()
		if e.opts.UseProtoNames {
			name = fd.TextName()
		}

		if err = e.WriteName(name); err != nil {
			return false
		}
		if err = e.marshalValue(v, fd); err != nil {
			return false
		}
		return true
	})
	return err
}

// marshalValue marshals the given protoreflect.Value.
func (e encoder) marshalValue(val protoreflect.Value, fd protoreflect.FieldDescriptor) error {
	switch {
	case fd.IsList():
		return e.marshalList(val.List(), fd)
	case fd.IsMap():
		return e.marshalMap(val.Map(), fd)
	default:
		return e.marshalSingular(val, fd)
	}
}

// marshalSingular marshals the given non-repeated field value. This includes
// all scalar types, enums, messages, and groups.
func (e encoder) marshalSingular(val protoreflect.Value, fd protoreflect.FieldDescriptor) error {
	if !val.IsValid() {
		e.WriteNull()
		return nil
	}

	switch kind := fd.Kind(); kind {
	case protoreflect.BoolKind:
		e.WriteBool(val.Bool())

	case protoreflect.StringKind:
		if e.WriteString(val.String()) != nil {
			return errors.InvalidUTF8(string(fd.FullName()))
		}

	case protoreflect.Int32Kind, protoreflect.Sint32Kind, protoreflect.Sfixed32Kind:
		e.WriteInt(val.Int())

	case protoreflect.Uint32Kind, protoreflect.Fixed32Kind:
		e.WriteUint(val.Uint())

	case protoreflect.Int64Kind, protoreflect.Sint64Kind, protoreflect.Uint64Kind,
		protoreflect.Sfixed64Kind, protoreflect.Fixed64Kind:
		// 64-bit integers are written out as JSON string.
		e.WriteString(val.String())

	case protoreflect.FloatKind:
		// Encoder.WriteFloat handles the special numbers NaN and infinites.
		e.WriteFloat(val.Float(), 32)

	case protoreflect.DoubleKind:
		// Encoder.WriteFloat handles the special numbers NaN and infinites.
		e.WriteFloat(val.Float(), 64)

	case protoreflect.BytesKind:
		e.WriteString(base64.StdEncoding.EncodeToString(val.Bytes()))

	case protoreflect.EnumKind:
		if fd.Enum().FullName() == genid.NullValue_enum_fullname {
			e.WriteNull()
		} else {
			desc := fd.Enum().Values().ByNumber(val.Enum())
			if e.opts.UseEnumNumbers || desc == nil {
				e.WriteInt(int64(val.Enum()))
			} else {
				e.WriteString(string(desc.Name()))
			}
		}

	case protoreflect.MessageKind, protoreflect.GroupKind:
		if err := e.marshalMessage(val.Message(), ""); err != nil {
			return err
		}

	default:
		panic(fmt.Sprintf("%v has unknown kind: %v", fd.FullName(), kind))
	}
	return nil
}

// marshalList marshals the given protoreflect.List.
func (e encoder) marshalList(list protoreflect.List, fd protoreflect.FieldDescriptor) error {
	e.StartArray()
	defer e.EndArray()

	for i := 0; i < list.Len(); i++ {
		item := list.Get(i)
		if err := e.marshalSingular(item, fd); err != nil {
			return err
		}
	}
	return nil
}

// marshalMap marshals given protoreflect.Map.
func (e encoder) marshalMap(mmap protoreflect.Map, fd protoreflect.FieldDescriptor) error {
	e.StartObject()
	defer e.EndObject()

	var err error
	order.RangeEntries(mmap, order.GenericKeyOrder, func(k protoreflect.MapKey, v protoreflect.Value) bool {
		if err = e.WriteName(k.String()); err != nil {
			return false
		}
		if err = e.marshalSingular(v, fd.MapValue()); err != nil {
			return false
		}
		return true
	})
	return err
}<|MERGE_RESOLUTION|>--- conflicted
+++ resolved
@@ -25,22 +25,15 @@
 
 // Format formats the message as a multiline string.
 // This function is only intended for human consumption and ignores errors.
-// Do not depend on the output being stable. Its output will change across
-// different builds of your program, even when using the same version of the
-// protobuf module.
+// Do not depend on the output being stable. It may change over time across
+// different versions of the program.
 func Format(m proto.Message) string {
 	return MarshalOptions{Multiline: true}.Format(m)
 }
 
 // Marshal writes the given [proto.Message] in JSON format using default options.
-<<<<<<< HEAD
-// Do not depend on the output being stable. Its output will change across
-// different builds of your program, even when using the same version of the
-// protobuf module.
-=======
 // Do not depend on the output being stable. It may change over time across
 // different versions of the program.
->>>>>>> 856e1240
 func Marshal(m proto.Message) ([]byte, error) {
 	return MarshalOptions{}.Marshal(m)
 }
@@ -117,9 +110,8 @@
 
 // Format formats the message as a string.
 // This method is only intended for human consumption and ignores errors.
-// Do not depend on the output being stable. Its output will change across
-// different builds of your program, even when using the same version of the
-// protobuf module.
+// Do not depend on the output being stable. It may change over time across
+// different versions of the program.
 func (o MarshalOptions) Format(m proto.Message) string {
 	if m == nil || !m.ProtoReflect().IsValid() {
 		return "<nil>" // invalid syntax, but okay since this is for debugging
@@ -130,14 +122,8 @@
 }
 
 // Marshal marshals the given [proto.Message] in the JSON format using options in
-<<<<<<< HEAD
-// Do not depend on the output being stable. Its output will change across
-// different builds of your program, even when using the same version of the
-// protobuf module.
-=======
 // MarshalOptions. Do not depend on the output being stable. It may change over
 // time across different versions of the program.
->>>>>>> 856e1240
 func (o MarshalOptions) Marshal(m proto.Message) ([]byte, error) {
 	return o.marshal(nil, m)
 }
