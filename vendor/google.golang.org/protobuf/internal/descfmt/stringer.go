--- conflicted
+++ resolved
@@ -252,10 +252,6 @@
 				{rv.MethodByName("Values"), "Values"},
 				{rv.MethodByName("ReservedNames"), "ReservedNames"},
 				{rv.MethodByName("ReservedRanges"), "ReservedRanges"},
-<<<<<<< HEAD
-				{rv.MethodByName("IsClosed"), "IsClosed"},
-=======
->>>>>>> 856e1240
 			}...)
 
 		case protoreflect.EnumValueDescriptor:
