/*
Copyright 2020 The Kubernetes Authors.

Licensed under the Apache License, Version 2.0 (the "License");
you may not use this file except in compliance with the License.
You may obtain a copy of the License at

    http://www.apache.org/licenses/LICENSE-2.0

Unless required by applicable law or agreed to in writing, software
distributed under the License is distributed on an "AS IS" BASIS,
WITHOUT WARRANTIES OR CONDITIONS OF ANY KIND, either express or implied.
See the License for the specific language governing permissions and
limitations under the License.
*/

package features

import (
	"k8s.io/component-base/featuregate"
)

const (
	// Every feature gate should add method here following this template:
	//
	// // owner: @username
	// // alpha: v1.4
	// MyFeature featuregate.Feature = "MyFeature"
	//
	// Feature gates should be listed in alphabetical, case-sensitive
	// (upper before any lower case character) order. This reduces the risk
	// of code conflicts because changes are more likely to be scattered
	// across the file.

	// owner: @jiahuif
	// alpha: v1.21
	// beta:  v1.22
	// GA:    v1.24
	//
	// Enables Leader Migration for kube-controller-manager and cloud-controller-manager
	// copied and sync'ed from k8s.io/kubernetes/pkg/features/kube_features.go
	ControllerManagerLeaderMigration featuregate.Feature = "ControllerManagerLeaderMigration"

	// owner: @khenidak
	// alpha: v1.15
	//
	// Enables ipv6 dual stack
	// Original copy from k8s.io/kubernetes/pkg/features/kube_features.go
	IPv6DualStack featuregate.Feature = "IPv6DualStack"
)

func SetupCurrentKubernetesSpecificFeatureGates(featuregates featuregate.MutableFeatureGate) error {
	return featuregates.Add(cloudPublicFeatureGates)
}

// cloudPublicFeatureGates consists of cloud-specific feature keys.
// To add a new feature, define a key for it at k8s.io/api/pkg/features and add it here.
var cloudPublicFeatureGates = map[featuregate.Feature]featuregate.FeatureSpec{
<<<<<<< HEAD
	IPv6DualStack:                    {Default: true, PreRelease: featuregate.GA, LockToDefault: true},
	ControllerManagerLeaderMigration: {Default: true, PreRelease: featuregate.GA, LockToDefault: true}, // remove in 1.26
=======
	ControllerManagerLeaderMigration: {Default: true, PreRelease: featuregate.GA, LockToDefault: true}, // remove in 1.26

	IPv6DualStack: {Default: true, PreRelease: featuregate.GA, LockToDefault: true},
>>>>>>> d2b22ad6
}<|MERGE_RESOLUTION|>--- conflicted
+++ resolved
@@ -56,12 +56,7 @@
 // cloudPublicFeatureGates consists of cloud-specific feature keys.
 // To add a new feature, define a key for it at k8s.io/api/pkg/features and add it here.
 var cloudPublicFeatureGates = map[featuregate.Feature]featuregate.FeatureSpec{
-<<<<<<< HEAD
-	IPv6DualStack:                    {Default: true, PreRelease: featuregate.GA, LockToDefault: true},
-	ControllerManagerLeaderMigration: {Default: true, PreRelease: featuregate.GA, LockToDefault: true}, // remove in 1.26
-=======
 	ControllerManagerLeaderMigration: {Default: true, PreRelease: featuregate.GA, LockToDefault: true}, // remove in 1.26
 
 	IPv6DualStack: {Default: true, PreRelease: featuregate.GA, LockToDefault: true},
->>>>>>> d2b22ad6
 }