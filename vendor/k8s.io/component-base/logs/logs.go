/*
Copyright 2014 The Kubernetes Authors.

Licensed under the Apache License, Version 2.0 (the "License");
you may not use this file except in compliance with the License.
You may obtain a copy of the License at

    http://www.apache.org/licenses/LICENSE-2.0

Unless required by applicable law or agreed to in writing, software
distributed under the License is distributed on an "AS IS" BASIS,
WITHOUT WARRANTIES OR CONDITIONS OF ANY KIND, either express or implied.
See the License for the specific language governing permissions and
limitations under the License.
*/

// Package logs contains support for logging options, flags and setup.
// Commands must explicitly enable command line flags. They no longer
// get added automatically when importing this package.
package logs

import (
	"flag"
	"fmt"
	"log"
	"time"

	"github.com/spf13/pflag"
<<<<<<< HEAD
=======
	logsapi "k8s.io/component-base/logs/api/v1"
>>>>>>> d2b22ad6
	"k8s.io/klog/v2"
)

const deprecated = "will be removed in a future release, see https://github.com/kubernetes/enhancements/tree/master/keps/sig-instrumentation/2845-deprecate-klog-specific-flags-in-k8s-components"

// TODO (https://github.com/kubernetes/kubernetes/issues/105310): once klog
// flags are removed, stop warning about "Non-default formats don't honor these
// flags" in config.go and instead add this remark here.
//
// const vmoduleUsage = " (only works for the default text log format)"

var (
	packageFlags = flag.NewFlagSet("logging", flag.ContinueOnError)

	// Periodic flushing gets configured either via the global flag
	// in this file or via LoggingConfiguration.
	logFlushFreq time.Duration
)

func init() {
	klog.InitFlags(packageFlags)
	packageFlags.DurationVar(&logFlushFreq, logsapi.LogFlushFreqFlagName, logsapi.LogFlushFreqDefault, "Maximum number of seconds between log flushes")
}

type addFlagsOptions struct {
	skipLoggingConfigurationFlags bool
}

type Option func(*addFlagsOptions)

// SkipLoggingConfigurationFlags must be used as option for AddFlags when
// the program also uses a LoggingConfiguration struct for configuring
// logging. Then only flags not covered by that get added.
func SkipLoggingConfigurationFlags() Option {
	return func(o *addFlagsOptions) {
		o.skipLoggingConfigurationFlags = true
	}
}

// Options is an alias for LoggingConfiguration to comply with component-base
// conventions.
type Options = logsapi.LoggingConfiguration

// NewOptions is an alias for NewLoggingConfiguration.
var NewOptions = logsapi.NewLoggingConfiguration

// AddFlags registers this package's flags on arbitrary FlagSets. This includes
// the klog flags, with the original underscore as separator between. If
// commands want hyphens as separators, they can set
// k8s.io/component-base/cli/flag/WordSepNormalizeFunc as normalization
// function on the flag set before calling AddFlags.
//
// May be called more than once.
func AddFlags(fs *pflag.FlagSet, opts ...Option) {
	// Determine whether the flags are already present by looking up one
	// which always should exist.
	if fs.Lookup("logtostderr") != nil {
		return
	}

	o := addFlagsOptions{}
	for _, opt := range opts {
		opt(&o)
	}

	// Add flags with pflag deprecation remark for some klog flags.
	packageFlags.VisitAll(func(f *flag.Flag) {
		pf := pflag.PFlagFromGoFlag(f)
		switch f.Name {
		case "v":
			// unchanged, potentially skip it
			if o.skipLoggingConfigurationFlags {
				return
			}
		case logsapi.LogFlushFreqFlagName:
			// unchanged, potentially skip it
			if o.skipLoggingConfigurationFlags {
				return
			}
		case "vmodule":
			// TODO: see above
			// pf.Usage += vmoduleUsage
			if o.skipLoggingConfigurationFlags {
				return
			}
		default:
			// deprecated, but not hidden
			pf.Deprecated = deprecated
		}
		fs.AddFlag(pf)
	})
}

// AddGoFlags is a variant of AddFlags for traditional Go flag.FlagSet.
// Commands should use pflag whenever possible for the sake of consistency.
// Cases where this function is needed include tests (they have to set up flags
// in flag.CommandLine) and commands that for historic reasons use Go
// flag.Parse and cannot change to pflag because it would break their command
// line interface.
func AddGoFlags(fs *flag.FlagSet, opts ...Option) {
	o := addFlagsOptions{}
	for _, opt := range opts {
		opt(&o)
	}

	// Add flags with deprecation remark added to the usage text of
	// some klog flags.
	packageFlags.VisitAll(func(f *flag.Flag) {
		usage := f.Usage
		switch f.Name {
		case "v":
			// unchanged
			if o.skipLoggingConfigurationFlags {
				return
			}
		case logsapi.LogFlushFreqFlagName:
			// unchanged
			if o.skipLoggingConfigurationFlags {
				return
			}
		case "vmodule":
			// TODO: see above
			// usage += vmoduleUsage
			if o.skipLoggingConfigurationFlags {
				return
			}
		default:
			usage += " (DEPRECATED: " + deprecated + ")"
		}
		fs.Var(f.Value, f.Name, usage)
	})
}

// KlogWriter serves as a bridge between the standard log package and the glog package.
type KlogWriter struct{}

// Write implements the io.Writer interface.
func (writer KlogWriter) Write(data []byte) (n int, err error) {
	klog.InfoDepth(1, string(data))
	return len(data), nil
}

// InitLogs initializes logs the way we want for Kubernetes.
// It should be called after parsing flags. If called before that,
// it will use the default log settings.
//
// InitLogs disables support for contextual logging in klog while
// that Kubernetes feature is not considered stable yet. Commands
// which want to support contextual logging can:
<<<<<<< HEAD
// - call klog.EnableContextualLogging after calling InitLogs,
//   with a fixed `true` or depending on some command line flag or
//   a feature gate check
// - set up a FeatureGate instance, the advanced logging configuration
//   with Options and call Options.ValidateAndApply with the FeatureGate;
//   k8s.io/component-base/logs/example/cmd demonstrates how to do that
func InitLogs() {
	log.SetOutput(KlogWriter{})
	log.SetFlags(0)
	if logFlushFreqAdded {
		// The flag from this file was activated, so use it now.
		// Otherwise LoggingConfiguration.Apply will do this.
		klog.StartFlushDaemon(logFlushFreq)
	}
=======
//   - call klog.EnableContextualLogging after calling InitLogs,
//     with a fixed `true` or depending on some command line flag or
//     a feature gate check
//   - set up a FeatureGate instance, the advanced logging configuration
//     with Options and call Options.ValidateAndApply with the FeatureGate;
//     k8s.io/component-base/logs/example/cmd demonstrates how to do that
func InitLogs() {
	log.SetOutput(KlogWriter{})
	log.SetFlags(0)

	// Start flushing now. If LoggingConfiguration.ApplyAndValidate is
	// used, it will restart the daemon with the log flush interval defined
	// there.
	klog.StartFlushDaemon(logFlushFreq)
>>>>>>> d2b22ad6

	// This is the default in Kubernetes. Options.ValidateAndApply
	// will override this with the result of a feature gate check.
	klog.EnableContextualLogging(false)
}

// FlushLogs flushes logs immediately. This should be called at the end of
// the main function via defer to ensure that all pending log messages
// are printed before exiting the program.
func FlushLogs() {
	klog.Flush()
}

// NewLogger creates a new log.Logger which sends logs to klog.Info.
func NewLogger(prefix string) *log.Logger {
	return log.New(KlogWriter{}, prefix, 0)
}

// GlogSetter is a setter to set glog level.
func GlogSetter(val string) (string, error) {
	var level klog.Level
	if err := level.Set(val); err != nil {
		return "", fmt.Errorf("failed set klog.logging.verbosity %s: %v", val, err)
	}
	return fmt.Sprintf("successfully set klog.logging.verbosity to %s", val), nil
}<|MERGE_RESOLUTION|>--- conflicted
+++ resolved
@@ -26,10 +26,7 @@
 	"time"
 
 	"github.com/spf13/pflag"
-<<<<<<< HEAD
-=======
 	logsapi "k8s.io/component-base/logs/api/v1"
->>>>>>> d2b22ad6
 	"k8s.io/klog/v2"
 )
 
@@ -179,22 +176,6 @@
 // InitLogs disables support for contextual logging in klog while
 // that Kubernetes feature is not considered stable yet. Commands
 // which want to support contextual logging can:
-<<<<<<< HEAD
-// - call klog.EnableContextualLogging after calling InitLogs,
-//   with a fixed `true` or depending on some command line flag or
-//   a feature gate check
-// - set up a FeatureGate instance, the advanced logging configuration
-//   with Options and call Options.ValidateAndApply with the FeatureGate;
-//   k8s.io/component-base/logs/example/cmd demonstrates how to do that
-func InitLogs() {
-	log.SetOutput(KlogWriter{})
-	log.SetFlags(0)
-	if logFlushFreqAdded {
-		// The flag from this file was activated, so use it now.
-		// Otherwise LoggingConfiguration.Apply will do this.
-		klog.StartFlushDaemon(logFlushFreq)
-	}
-=======
 //   - call klog.EnableContextualLogging after calling InitLogs,
 //     with a fixed `true` or depending on some command line flag or
 //     a feature gate check
@@ -209,7 +190,6 @@
 	// used, it will restart the daemon with the log flush interval defined
 	// there.
 	klog.StartFlushDaemon(logFlushFreq)
->>>>>>> d2b22ad6
 
 	// This is the default in Kubernetes. Options.ValidateAndApply
 	// will override this with the result of a feature gate check.
