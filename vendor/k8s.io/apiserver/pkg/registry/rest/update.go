--- conflicted
+++ resolved
@@ -136,14 +136,6 @@
 
 	strategy.PrepareForUpdate(ctx, obj, old)
 
-<<<<<<< HEAD
-	// ZZZ_DeprecatedClusterName is ignored and should not be saved
-	if len(objectMeta.GetZZZ_DeprecatedClusterName()) > 0 {
-		objectMeta.SetZZZ_DeprecatedClusterName("")
-		warning.AddWarning(ctx, "", "metadata.clusterName was specified. This field is not preserved and will be removed from the schema in 1.25")
-	}
-=======
->>>>>>> d2b22ad6
 	// Use the existing UID if none is provided
 	if len(objectMeta.GetUID()) == 0 {
 		objectMeta.SetUID(oldMeta.GetUID())
