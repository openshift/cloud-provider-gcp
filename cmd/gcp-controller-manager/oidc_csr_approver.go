package main

import (
	"context"
	"strings"

	capi "k8s.io/api/certificates/v1"
	v1 "k8s.io/api/core/v1"
	"k8s.io/apimachinery/pkg/api/validation"
	metav1 "k8s.io/apimachinery/pkg/apis/meta/v1"
	certutil "k8s.io/kubernetes/pkg/apis/certificates/v1"
	"k8s.io/kubernetes/pkg/controller/certificates"
)

const oidcSignerName = "pki.gke.io/gke-oidc"

func newOIDCApprover(ctx *controllerContext) *oidcApprover {
	return &oidcApprover{
		ctx: ctx,
	}
}

type oidcApprover struct {
	ctx *controllerContext
}

<<<<<<< HEAD
func (a *oidcApprover) handle(ctx context.Context, csr *capi.CertificateSigningRequest) error {
=======
func (a *oidcApprover) handle(_ context.Context, csr *capi.CertificateSigningRequest) error {
>>>>>>> d2b22ad6
	if csr.Spec.SignerName != oidcSignerName {
		return nil
	}
	if approved, denied := certificates.GetCertApprovalCondition(&csr.Status); approved || denied {
		return nil
	}

	if !hasExactUsages(csr, []capi.KeyUsage{
		capi.UsageClientAuth,
		capi.UsageServerAuth,
	}) {
		return a.deny(csr, "disallowed usages requested")
	}

	x509cr, err := certutil.ParseCSR(csr.Spec.Request)
	if err != nil {
		return a.deny(csr, "unable to parse csr")
	}

	if len(x509cr.URIs) != 0 || len(x509cr.EmailAddresses) != 0 {
		return a.deny(csr, "disallowed sans requested")
	}

	if !strings.HasPrefix(csr.Spec.Username, "system:serviceaccount:anthos-identity-service:gke-oidc") {
		return a.deny(csr, "permission denied, disallowed requester")
	}

	if !a.validDomainNames(x509cr.DNSNames) {
		return a.deny(csr, "bad dns name")
	}

	return a.approve(csr)
}

func (a *oidcApprover) approve(csr *capi.CertificateSigningRequest) error {
	csr.Status.Conditions = append(csr.Status.Conditions, capi.CertificateSigningRequestCondition{
		Type:   capi.CertificateApproved,
		Reason: "AutoApproved",
		Status: v1.ConditionTrue,
	})
	_, err := a.ctx.client.CertificatesV1().CertificateSigningRequests().UpdateApproval(context.TODO(), csr.Name, csr, metav1.UpdateOptions{})
	return err
}

func (a *oidcApprover) deny(csr *capi.CertificateSigningRequest, msg string) error {
	csr.Status.Conditions = append(csr.Status.Conditions, capi.CertificateSigningRequestCondition{
		Type:    capi.CertificateDenied,
		Reason:  "AutoDenied",
		Message: msg,
		Status:  v1.ConditionTrue,
	})
	_, err := a.ctx.client.CertificatesV1().CertificateSigningRequests().UpdateApproval(context.TODO(), csr.Name, csr, metav1.UpdateOptions{})
	return err
}

func (a *oidcApprover) validDomainNames(names []string) bool {
	for _, name := range names {
		parts := strings.Split(name, ".")
		for _, part := range parts {
			if len(validation.NameIsDNS1035Label(part, false)) != 0 {
				return false
			}
		}
		if len(parts) != 3 {
			return false
		}
		if parts[2] != "svc" {
			return false
		}
		if parts[1] != "anthos-identity-service" && parts[1] != "kube-system" {
			return false
		}
		if parts[0] != "gke-oidc-envoy" &&
			!strings.HasPrefix(parts[0], "gke-oidc") {
			return false
		}
	}
	return true
}<|MERGE_RESOLUTION|>--- conflicted
+++ resolved
@@ -24,11 +24,7 @@
 	ctx *controllerContext
 }
 
-<<<<<<< HEAD
-func (a *oidcApprover) handle(ctx context.Context, csr *capi.CertificateSigningRequest) error {
-=======
 func (a *oidcApprover) handle(_ context.Context, csr *capi.CertificateSigningRequest) error {
->>>>>>> d2b22ad6
 	if csr.Spec.SignerName != oidcSignerName {
 		return nil
 	}
