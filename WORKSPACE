--- conflicted
+++ resolved
@@ -95,15 +95,6 @@
 fetch_kube_release(
     name = "io_k8s_release",
     archives = {
-<<<<<<< HEAD
-        "kubernetes-server-linux-amd64.tar.gz": "3b1adcf11de6d5ac8f690699a0a81d1ffc624ea9c4d355126cbcba5732878ae6",
-        "kubernetes-manifests.tar.gz": "fefe051913307e7b03449107f15a5978f61d10751a959f1c541d15c7ec2b86f6",
-        # we do not currently make modifications to these release tars below
-        "kubernetes-node-linux-amd64.tar.gz": "f71f63a6b912ecdfdbadba184245d34553398dd4003f6fe899103e79590de6a4",
-        "kubernetes-node-windows-amd64.tar.gz": "4abce3c8465bb5b2bd4ecf34641dd063a75847fc7a31aa49bedf8142a2106a69",
-    },
-    version = "v1.24.0",
-=======
         "kubernetes-server-linux-amd64.tar.gz": "f813ecb6487bd50b5af95ae207921053dd7ad5156ecdcd4465d7a1c213b98f87",
         "kubernetes-manifests.tar.gz": "34d1208ae284ff4c2ac2f1ddc3f9dcd24d691d861dc20b0adc08ff44256f35c2",
         # we do not currently make modifications to these release tars below
@@ -111,5 +102,4 @@
         "kubernetes-node-windows-amd64.tar.gz": "cc600b41f75d94efadfc36bac2e23c424aad4d825cef02633f2783109b22842e",
     },
     version = "v1.25.2",
->>>>>>> d2b22ad6
 )