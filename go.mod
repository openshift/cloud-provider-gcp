--- conflicted
+++ resolved
@@ -9,25 +9,6 @@
 	github.com/spf13/cobra v1.8.1
 	github.com/spf13/pflag v1.0.6
 	github.com/stretchr/testify v1.9.0
-<<<<<<< HEAD
-	golang.org/x/oauth2 v0.21.0
-	google.golang.org/api v0.189.0
-	gopkg.in/gcfg.v1 v1.2.3
-	gopkg.in/warnings.v0 v0.1.2
-	k8s.io/api v0.31.1
-	k8s.io/apimachinery v0.31.1
-	k8s.io/apiserver v0.31.1
-	k8s.io/client-go v0.31.1
-	k8s.io/code-generator v0.31.1
-	k8s.io/component-base v0.31.1
-	k8s.io/component-helpers v0.31.1
-	k8s.io/controller-manager v0.31.1
-	k8s.io/klog/v2 v2.130.1
-	k8s.io/kube-controller-manager v0.31.1
-	k8s.io/kubelet v0.31.1
-	k8s.io/metrics v0.31.1
-	k8s.io/utils v0.0.0-20240711033017-18e509b52bc8
-=======
 	golang.org/x/oauth2 v0.26.0
 	google.golang.org/api v0.199.0
 	gopkg.in/gcfg.v1 v1.2.3 // indirect
@@ -45,7 +26,6 @@
 	k8s.io/kubelet v0.31.5
 	k8s.io/metrics v0.31.5
 	k8s.io/utils v0.0.0-20241210054802-24370beab758
->>>>>>> 54cd0bbc
 	sigs.k8s.io/controller-tools v0.15.0
 )
 
