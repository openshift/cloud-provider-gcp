approvers:
<<<<<<< HEAD
- Fedosin
- JoelSpeed
- elmiko
- lobziik

component: "Cloud Compute"
subcomponent: "Cloud Controller Manager"
=======
- cheftako
- saad-ali
- jingxu97
- bowei
- freehan
- mrhohn
- mikedanese
- calebamiles
- jprzychodzen
emeritus_approvers:
- dnardo
- nicksardo
reviewers:
- jpbetz
>>>>>>> d2b22ad6
<|MERGE_RESOLUTION|>--- conflicted
+++ resolved
@@ -1,13 +1,6 @@
+# See the OWNERS docs at https://go.k8s.io/owners
+
 approvers:
-<<<<<<< HEAD
-- Fedosin
-- JoelSpeed
-- elmiko
-- lobziik
-
-component: "Cloud Compute"
-subcomponent: "Cloud Controller Manager"
-=======
 - cheftako
 - saad-ali
 - jingxu97
@@ -21,5 +14,4 @@
 - dnardo
 - nicksardo
 reviewers:
-- jpbetz
->>>>>>> d2b22ad6
+- jpbetz