//go:build !providerless
// +build !providerless

/*
Copyright 2018 The Kubernetes Authors.

Licensed under the Apache License, Version 2.0 (the "License");
you may not use this file except in compliance with the License.
You may obtain a copy of the License at

    http://www.apache.org/licenses/LICENSE-2.0

Unless required by applicable law or agreed to in writing, software
distributed under the License is distributed on an "AS IS" BASIS,
WITHOUT WARRANTIES OR CONDITIONS OF ANY KIND, either express or implied.
See the License for the specific language governing permissions and
limitations under the License.
*/

package gce

import (
	"context"

	"github.com/GoogleCloudPlatform/k8s-cloud-provider/pkg/cloud"
	compute "google.golang.org/api/compute/v1"
	option "google.golang.org/api/option"
	"k8s.io/client-go/tools/cache"
)

// TestClusterValues holds the config values for the fake/test gce cloud object.
type TestClusterValues struct {
	ProjectID         string
	Region            string
	ZoneName          string
	SecondaryZoneName string
	ClusterID         string
	ClusterName       string
	OnXPN             bool
	Regional          bool
	NetworkURL        string
	SubnetworkURL     string
	StackType         StackType
}

// DefaultTestClusterValues Creates a reasonable set of default cluster values
// for generating a new test fake GCE cloud instance.
func DefaultTestClusterValues() TestClusterValues {
	return TestClusterValues{
		ProjectID:         "test-project",
		Region:            "us-central1",
		ZoneName:          "us-central1-b",
		SecondaryZoneName: "us-central1-c",
		ClusterID:         "test-cluster-id",
		ClusterName:       "Test-Cluster-Name",
		StackType:         clusterStackIPV4,
	}
}

// Stubs ClusterID so that ClusterID.getOrInitialize() does not require calling
// gce.Initialize()
func fakeClusterID(clusterID string) ClusterID {
	return ClusterID{
		clusterID: &clusterID,
		store: cache.NewStore(func(obj interface{}) (string, error) {
			return "", nil
		}),
	}
}

// NewFakeGCECloud constructs a fake GCE Cloud from the cluster values.
func NewFakeGCECloud(vals TestClusterValues) *Cloud {
	service, err := compute.NewService(context.Background(), option.WithoutAuthentication())
	if err != nil {
		panic(err)
	}
	gce := &Cloud{
<<<<<<< HEAD
		region:           vals.Region,
		service:          service,
		managedZones:     []string{vals.ZoneName, vals.SecondaryZoneName},
		localZone:        vals.ZoneName,
		projectID:        vals.ProjectID,
		networkProjectID: vals.ProjectID,
		ClusterID:        fakeClusterID(vals.ClusterID),
		onXPN:            vals.OnXPN,
		metricsCollector: newLoadBalancerMetrics(),
		projectsBasePath: getProjectsBasePath(service.BasePath),
		regional:         vals.Regional,
		networkURL:       vals.NetworkURL,
=======
		region:              vals.Region,
		service:             service,
		managedZones:        []string{vals.ZoneName},
		localZone:           vals.ZoneName,
		projectID:           vals.ProjectID,
		networkProjectID:    vals.ProjectID,
		ClusterID:           fakeClusterID(vals.ClusterID),
		onXPN:               vals.OnXPN,
		metricsCollector:    newLoadBalancerMetrics(),
		projectsBasePath:    getProjectsBasePath(service.BasePath),
		regional:            vals.Regional,
		networkURL:          vals.NetworkURL,
		unsafeSubnetworkURL: vals.SubnetworkURL,
		stackType:           vals.StackType,
>>>>>>> 856e1240
	}
	c := cloud.NewMockGCE(&gceProjectRouter{gce})
	gce.c = c
	return gce
}

// UpdateFakeGCECloud updates the fake GCE cloud with the specified values. Currently only the onXPN value is updated.
func UpdateFakeGCECloud(g *Cloud, vals TestClusterValues) {
	g.onXPN = vals.OnXPN
}

// SetFakeStackType updates the fake GCE cloud with the specified stack type.
func SetFakeStackType(g *Cloud, stackType StackType) {
	g.stackType = stackType
}<|MERGE_RESOLUTION|>--- conflicted
+++ resolved
@@ -75,20 +75,6 @@
 		panic(err)
 	}
 	gce := &Cloud{
-<<<<<<< HEAD
-		region:           vals.Region,
-		service:          service,
-		managedZones:     []string{vals.ZoneName, vals.SecondaryZoneName},
-		localZone:        vals.ZoneName,
-		projectID:        vals.ProjectID,
-		networkProjectID: vals.ProjectID,
-		ClusterID:        fakeClusterID(vals.ClusterID),
-		onXPN:            vals.OnXPN,
-		metricsCollector: newLoadBalancerMetrics(),
-		projectsBasePath: getProjectsBasePath(service.BasePath),
-		regional:         vals.Regional,
-		networkURL:       vals.NetworkURL,
-=======
 		region:              vals.Region,
 		service:             service,
 		managedZones:        []string{vals.ZoneName},
@@ -103,7 +89,6 @@
 		networkURL:          vals.NetworkURL,
 		unsafeSubnetworkURL: vals.SubnetworkURL,
 		stackType:           vals.StackType,
->>>>>>> 856e1240
 	}
 	c := cloud.NewMockGCE(&gceProjectRouter{gce})
 	gce.c = c
