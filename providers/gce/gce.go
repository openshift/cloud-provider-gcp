--- conflicted
+++ resolved
@@ -207,14 +207,8 @@
 	// instead of port ranges in Forwarding Rules for external load balancers.
 	enableDiscretePortForwarding bool
 
-<<<<<<< HEAD
-	// externalInstanceGroupsPrefix if set, finds instance groups with
-	// the provided prefix and considers them for ILB backends.
-	externalInstanceGroupsPrefix string
-=======
 	// enableRBSDefaultForL4NetLB disable Service controller from picking up services by default
 	enableRBSDefaultForL4NetLB bool
->>>>>>> 4bc9861a
 }
 
 // ConfigGlobal is the in memory representation of the gce.conf config data
@@ -252,10 +246,6 @@
 	// Default to none.
 	// For example: MyFeatureFlag
 	AlphaFeatures []string `gcfg:"alpha-features"`
-
-	// ExternalInstanceGroupsPrefix, when not-empty, is used to filter instance groups (from an external GCP Project)
-	// and include them in the backend for ILB.
-	ExternalInstanceGroupsPrefix string `gcfg:"external-instance-groups-prefix"`
 }
 
 // ConfigFile is the struct used to parse the /etc/gce.conf configuration file.
@@ -283,14 +273,13 @@
 	SubnetworkName       string
 	SubnetworkURL        string
 	// DEPRECATED: Do not rely on this value as it may be incorrect.
-	SecondaryRangeName           string
-	NodeTags                     []string
-	NodeInstancePrefix           string
-	TokenSource                  oauth2.TokenSource
-	UseMetadataServer            bool
-	AlphaFeatureGate             *AlphaFeatureGate
-	StackType                    string
-	ExternalInstanceGroupsPrefix string
+	SecondaryRangeName string
+	NodeTags           []string
+	NodeInstancePrefix string
+	TokenSource        oauth2.TokenSource
+	UseMetadataServer  bool
+	AlphaFeatureGate   *AlphaFeatureGate
+	StackType          string
 }
 
 func init() {
@@ -381,7 +370,6 @@
 		cloudConfig.NodeTags = configFile.Global.NodeTags
 		cloudConfig.NodeInstancePrefix = configFile.Global.NodeInstancePrefix
 		cloudConfig.AlphaFeatureGate = NewAlphaFeatureGate(configFile.Global.AlphaFeatures)
-		cloudConfig.ExternalInstanceGroupsPrefix = configFile.Global.ExternalInstanceGroupsPrefix
 	}
 
 	// retrieve projectID and zone
@@ -560,32 +548,31 @@
 	operationPollRateLimiter := flowcontrol.NewTokenBucketRateLimiter(5, 5) // 5 qps, 5 burst.
 
 	gce := &Cloud{
-		service:                      service,
-		serviceAlpha:                 serviceAlpha,
-		serviceBeta:                  serviceBeta,
-		containerService:             containerService,
-		tpuService:                   tpuService,
-		projectID:                    projID,
-		networkProjectID:             netProjID,
-		onXPN:                        onXPN,
-		region:                       config.Region,
-		regional:                     config.Regional,
-		localZone:                    config.Zone,
-		managedZones:                 config.ManagedZones,
-		networkURL:                   networkURL,
-		unsafeIsLegacyNetwork:        isLegacyNetwork,
-		unsafeSubnetworkURL:          subnetURL,
-		secondaryRangeName:           config.SecondaryRangeName,
-		nodeTags:                     config.NodeTags,
-		nodeInstancePrefix:           config.NodeInstancePrefix,
-		useMetadataServer:            config.UseMetadataServer,
-		operationPollRateLimiter:     operationPollRateLimiter,
-		AlphaFeatureGate:             config.AlphaFeatureGate,
-		nodeZones:                    map[string]sets.String{},
-		metricsCollector:             newLoadBalancerMetrics(),
-		projectsBasePath:             getProjectsBasePath(service.BasePath),
-		stackType:                    StackType(config.StackType),
-		externalInstanceGroupsPrefix: config.ExternalInstanceGroupsPrefix,
+		service:                  service,
+		serviceAlpha:             serviceAlpha,
+		serviceBeta:              serviceBeta,
+		containerService:         containerService,
+		tpuService:               tpuService,
+		projectID:                projID,
+		networkProjectID:         netProjID,
+		onXPN:                    onXPN,
+		region:                   config.Region,
+		regional:                 config.Regional,
+		localZone:                config.Zone,
+		managedZones:             config.ManagedZones,
+		networkURL:               networkURL,
+		unsafeIsLegacyNetwork:    isLegacyNetwork,
+		unsafeSubnetworkURL:      subnetURL,
+		secondaryRangeName:       config.SecondaryRangeName,
+		nodeTags:                 config.NodeTags,
+		nodeInstancePrefix:       config.NodeInstancePrefix,
+		useMetadataServer:        config.UseMetadataServer,
+		operationPollRateLimiter: operationPollRateLimiter,
+		AlphaFeatureGate:         config.AlphaFeatureGate,
+		nodeZones:                map[string]sets.String{},
+		metricsCollector:         newLoadBalancerMetrics(),
+		projectsBasePath:         getProjectsBasePath(service.BasePath),
+		stackType:                StackType(config.StackType),
 	}
 
 	gce.manager = &gceServiceManager{gce}
